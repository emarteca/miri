--- conflicted
+++ resolved
@@ -370,28 +370,16 @@
     ) -> InterpResult<'tcx, EmulateByNameResult<'mir, 'tcx>> {
         let this = self.eval_context_mut();
 
-<<<<<<< HEAD
-        // First deal with any external C functions in linked .so file
-        // (if any SO file is specified).
-        if this.machine.external_so_lib.as_ref().is_some() {
-            // An Ok(false) here means that the function being called was not exported
-            // by the specified SO file; we should continue and check if it corresponds to
-            // a provided shim.
-            if this.call_and_add_external_c_fct_to_context(link_name, dest, args)? {
-=======
         // First deal with any external C functions in linked .so file.
         if this.machine.external_so_lib.as_ref().is_some() {
             // An Ok(false) here means that the function being called was not exported
             // by the specified `.so` file; we should continue and check if it corresponds to
             // a provided shim.
             if this.call_external_c_fct(link_name, dest, args)? {
->>>>>>> 7e66a9ff
                 return Ok(EmulateByNameResult::NeedsJumping);
             }
         }
 
-<<<<<<< HEAD
-=======
         // When adding a new shim, you should follow the following pattern:
         // ```
         // "shim_name" => {
@@ -424,7 +412,6 @@
         // You might find existing shims not following this pattern, most
         // likely because they predate it or because for some reason they cannot be made to fit.
 
->>>>>>> 7e66a9ff
         // Here we dispatch all the shims for foreign functions. If you have a platform specific
         // shim, add it to the corresponding submodule.
         match link_name.as_str() {
