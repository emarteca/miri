--- conflicted
+++ resolved
@@ -130,15 +130,10 @@
     /// Whether Stacked Borrows retagging should recurse into fields of datatypes.
     pub retag_fields: bool,
     /// The location of a shared object file to load when calling external functions
-<<<<<<< HEAD
-    /// TODO! consider allowing users to specify paths to multiple SO files, or to a directory
-    pub external_so_file: Option<PathBuf>,
-=======
     /// FIXME! consider allowing users to specify paths to multiple SO files, or to a directory
     pub external_so_file: Option<PathBuf>,
     /// Run a garbage collector for SbTags every N basic blocks.
     pub gc_interval: u32,
->>>>>>> 7e66a9ff
 }
 
 impl Default for MiriConfig {
@@ -171,10 +166,7 @@
             report_progress: None,
             retag_fields: false,
             external_so_file: None,
-<<<<<<< HEAD
-=======
             gc_interval: 10_000,
->>>>>>> 7e66a9ff
         }
     }
 }
